# SPDX-FileCopyrightText: 2018 Jonah Brüchert <jbb@kaidan.im>
#
# SPDX-License-Identifier: CC0-1.0

stages:
  - build
  - deploy

clazy:
  stage: build
  image: ghcr.io/kaidanim/debian
  variables:
    CMAKE_CXX_COMPILER: clazy
  script: utils/travis/build.sh
  allow_failure: true

qmllint:
  stage: build
  image: ghcr.io/kaidanim/debian
  script: qmllint $(find . -name "*.qml")
  variables:
    QT_SELECT: 5

xmllint:
  stage: build
  image: ghcr.io/kaidanim/debian
  script:
<<<<<<< HEAD
    - apt update && apt install -y libxml2-utils
    - xmllint --noout $(find . -type f -name *.xml -or -name *.xml.in)
=======
    - apt update && apt install -y libxml2-utils && xmllint --noout $(find . -type f -name *.xml -or -name *.xml.in)
>>>>>>> 2d550835

build:
  stage: build
  image: ghcr.io/kaidanim/debian
  script: utils/travis/build.sh

flatpak:
  variables:
    KDE_FLATPAK_APP_ID: im.kaidan.kaidan

linux-appimage:
  stage: deploy
  image: kaidan/ubuntu-xenial
  script: utils/build-linux-appimage.sh
  variables:
    QXMPP_BUILD: /usr
  artifacts:
    paths:
      - "*.AppImage"
      - "*.AppImage.zsync"
    expire_in: 1 week
  only:
    - network/kaidan

android:
  stage: deploy
  image: kdeorg/android-sdk
  script:
    - utils/build-android-docker.sh
  variables:
    KF5_VERSION: master
  allow_failure: true
  artifacts:
    paths:
      - "kaidan_arm.apk"
      - "kaidan_arm64.apk"
    expire_in: 1 week
  only:
    - network/kaidan

variables:
  GIT_SUBMODULE_STRATEGY: recursive
  BUILD_SYSTEM: cmake
  BUILD_TYPE: Release

include:
  - https://invent.kde.org/sysadmin/ci-utilities/raw/master/gitlab-templates/reuse-lint.yml
  - https://invent.kde.org/sysadmin/ci-utilities/raw/master/gitlab-templates/flatpak.yml<|MERGE_RESOLUTION|>--- conflicted
+++ resolved
@@ -25,12 +25,7 @@
   stage: build
   image: ghcr.io/kaidanim/debian
   script:
-<<<<<<< HEAD
-    - apt update && apt install -y libxml2-utils
-    - xmllint --noout $(find . -type f -name *.xml -or -name *.xml.in)
-=======
     - apt update && apt install -y libxml2-utils && xmllint --noout $(find . -type f -name *.xml -or -name *.xml.in)
->>>>>>> 2d550835
 
 build:
   stage: build

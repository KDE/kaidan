/*
 *  Kaidan - A user-friendly XMPP client for every device!
 *
 *  Copyright (C) 2016-2021 Kaidan developers and contributors
 *  (see the LICENSE file for a full list of copyright authors)
 *
 *  Kaidan is free software: you can redistribute it and/or modify
 *  it under the terms of the GNU General Public License as published by
 *  the Free Software Foundation, either version 3 of the License, or
 *  (at your option) any later version.
 *
 *  In addition, as a special exception, the author of Kaidan gives
 *  permission to link the code of its release with the OpenSSL
 *  project's "OpenSSL" library (or with modified versions of it that
 *  use the same license as the "OpenSSL" library), and distribute the
 *  linked executables. You must obey the GNU General Public License in
 *  all respects for all of the code used other than "OpenSSL". If you
 *  modify this file, you may extend this exception to your version of
 *  the file, but you are not obligated to do so.  If you do not wish to
 *  do so, delete this exception statement from your version.
 *
 *  Kaidan is distributed in the hope that it will be useful,
 *  but WITHOUT ANY WARRANTY; without even the implied warranty of
 *  MERCHANTABILITY or FITNESS FOR A PARTICULAR PURPOSE.  See the
 *  GNU General Public License for more details.
 *
 *  You should have received a copy of the GNU General Public License
 *  along with Kaidan.  If not, see <http://www.gnu.org/licenses/>.
 */

import QtQuick 2.14
import QtQuick.Controls.Material 2.12 as Material
import org.kde.kirigami 2.12 as Kirigami
import StatusBar 0.1

import im.kaidan.kaidan 1.0

import "elements"
import "registration"
import "settings"

Kirigami.ApplicationWindow {
	id: root

	minimumHeight: 300
	minimumWidth: 280

	// radius for using rounded corners
	readonly property int roundedCornersRadius: Kirigami.Units.smallSpacing * 1.5

	readonly property int largeButtonWidth: Kirigami.Units.gridUnit * 25

	// This is an alias for use in settings ONLY
	// it is only used on mobile, on desktop another item overrides the id "stack"
	property QtObject stack: pageStack.layers

	StatusBar {
		color: Material.Material.color(Material.Material.Green, Material.Material.Shade700)
	}

	// Global and Contextual Drawers
	// It is initialized as invisible.
	// That way, it does not pop up for a moment before the startPage is opened.
	globalDrawer: GlobalDrawer {
		visible: false
	}

	contextDrawer: Kirigami.ContextDrawer {
		id: contextDrawer
	}

	AboutDialog {
		id: aboutDialog
		focus: true
		x: (parent.width - width) / 2
		y: (parent.height - height) / 2
	}

	SubRequestAcceptSheet {
		id: subReqAcceptSheet
	}

	// components for all main pages
	Component {id: startPage; StartPage {}}
	Component {id: registrationLoginDecisionPage; RegistrationLoginDecisionPage {}}
	Component {id: registrationDecisionPage; RegistrationDecisionPage {}}
	Component {id: automaticRegistrationPage; AutomaticRegistrationPage {}}
	Component {id: manualRegistrationPage; ManualRegistrationPage {}}
	Component {id: loginPage; LoginPage {}}
	Component {id: rosterPage; RosterPage {}}
	Component {id: chatPage; ChatPage {}}
	Component {id: emptyChatPage; EmptyChatPage {}}
	Component {id: settingsPage; SettingsPage {}}
	Component {id: qrCodeOnboardingPage; QrCodeOnboardingPage {}}
	Component {id: userProfilePage; UserProfilePage {}}

	onWidthChanged: showRosterPageForNarrowWindow()

	function raiseWindow() {
		if (!active) {
			raise()
			requestActivate()
		}
	}

	/**
	 * Shows a passive notification for a long period.
	 */
	function passiveNotification(text) {
		showPassiveNotification(text, "long")
	}

	function openStartPage() {
		globalDrawer.enabled = false
		globalDrawer.visible = false

		popLayersAboveLowest()
		popAllPages()
		pageStack.push(startPage)
	}

	/**
	 * Opens the view with the roster and chat page.
	 */
	function openChatView() {
		globalDrawer.enabled = true

		popLayersAboveLowest()
		popAllPages()
		pageStack.push(rosterPage)
		if (!Kirigami.Settings.isMobile)
			pageStack.push(emptyChatPage)
		showRosterPageForNarrowWindow()
	}

	// Show the rosterPage instead of the emptyChatPage if the window is narrow.
	function showRosterPageForNarrowWindow() {
		if (pageStack.currentItem instanceof EmptyChatPage && width < 680)
			pageStack.goBack()
	}

	/**
	 * Pops a given count of layers from the page stack.
	 *
	 * @param countOfLayersToPop count of layers which are popped
	 */
	function popLayers(countOfLayersToPop) {
		for (var i = 0; i < countOfLayersToPop; i++)
			pageStack.layers.pop()
	}

	/**
	 * Pops all layers except the layer with index 0 from the page stack.
	 */
	function popLayersAboveLowest() {
		while (pageStack.layers.depth > 1)
			pageStack.layers.pop()
	}

	/**
	 * Pops all pages from the page stack.
	 */
	function popAllPages() {
		while (pageStack.depth > 0)
			pageStack.pop()
	}

	function handleSubRequest(from, message) {
		Kaidan.vCardRequested(from)

		subReqAcceptSheet.from = from
		subReqAcceptSheet.message = message

		subReqAcceptSheet.open()
	}

	Connections {
		target: Kaidan

		onRaiseWindowRequested: raiseWindow()
		onPassiveNotificationRequested: passiveNotification(text)
		onCredentialsNeeded: openStartPage()
		onLoggedInWithNewCredentials: openChatView()
		onSubscriptionRequestReceived: handleSubRequest(from, msg)
	}

	Component.onCompleted: {
<<<<<<< HEAD
		// Restore the latest application window size if they are stored.
		if (!Kirigami.Settings.isMobile) {
			var latestSize = Kaidan.applicationWindowSize()
			if (latestSize.width > 0) {
				width = latestSize.width
				height = latestSize.height
			}
		}

		openChatView()

		// Announce that the user interface is ready and the application can start connecting.
		Kaidan.logIn()
=======
		if (AccountManager.loadCredentials()) {
			openChatView()
			// Announce that the user interface is ready and the application can start connecting.
			Kaidan.logIn()
		} else {
			openStartPage()
		}
>>>>>>> 4c5f5ba3
	}

	Component.onDestruction: {
		// Store the application window size for restoring the latest size
		// on the next start.
		if (!Kirigami.Settings.isMobile)
			Kaidan.storeApplicationWindowSize(Qt.size(width, height))
	}
}<|MERGE_RESOLUTION|>--- conflicted
+++ resolved
@@ -185,7 +185,6 @@
 	}
 
 	Component.onCompleted: {
-<<<<<<< HEAD
 		// Restore the latest application window size if they are stored.
 		if (!Kirigami.Settings.isMobile) {
 			var latestSize = Kaidan.applicationWindowSize()
@@ -195,11 +194,6 @@
 			}
 		}
 
-		openChatView()
-
-		// Announce that the user interface is ready and the application can start connecting.
-		Kaidan.logIn()
-=======
 		if (AccountManager.loadCredentials()) {
 			openChatView()
 			// Announce that the user interface is ready and the application can start connecting.
@@ -207,7 +201,6 @@
 		} else {
 			openStartPage()
 		}
->>>>>>> 4c5f5ba3
 	}
 
 	Component.onDestruction: {

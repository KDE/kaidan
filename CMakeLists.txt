cmake_minimum_required(VERSION 3.3)
set(CMAKE_CXX_STANDARD 14)
set(QT_MIN_VERSION "5.12.0")

if(POLICY CMP0071)
	cmake_policy(SET CMP0071 NEW)
endif()

project(kaidan)

# application information
set(APPLICATION_ID "im.kaidan.kaidan")
set(APPLICATION_NAME "kaidan")
set(APPLICATION_DISPLAY_NAME "Kaidan")
set(APPLICATION_DESCRIPTION "A simple, user-friendly Jabber/XMPP client for every device!")
if(UBUNTU_TOUCH)
	set(APPLICATION_NAME "${APPLICATION_ID}")
endif()
<<<<<<< HEAD

# Version
set(VERSION_MAJOR 0)
set(VERSION_MINOR 5)
set(VERSION_PATCH 0)
set(VERSION_CODE 6)
set(VERSION_EXTRA "" CACHE STRING "Stuff to append to version string")

set(DEVELOPMENT_BUILD TRUE)
if(DEVELOPMENT_BUILD)
	set(VERSION_EXTRA "${VERSION_EXTRA}-dev")
endif()

set(VERSION_STRING "${VERSION_MAJOR}.${VERSION_MINOR}.${VERSION_PATCH}")
if(VERSION_EXTRA)
	set(VERSION_STRING ${VERSION_STRING}${VERSION_EXTRA})
endif()
=======
set(VERSION_STRING "0.4.2")
set(DEVELOPMENT_BUILD FALSE)
set(ANDROID_VERSION_CODE 6)
>>>>>>> fc9132c8

# CMake options
option(I18N "Enable i18n support" FALSE)
option(STATIC_BUILD "Build Kaidan statically")
option(APPIMAGE "Build Kaidan as AppImage (will only work in the appimage script)" FALSE)
option(UBUNTU_TOUCH "Building an Ubuntu Touch click (internal use only!)" FALSE)
option(CLICK_ARCH "Architecture that will be used in the click's manifest")
option(CLICK_DATE "Date used in the version number in the click's manifest")
option(QUICK_COMPILER "Use QtQuick compiler to improve performance" FALSE)
option(USE_KNOTIFICATIONS "Use KNotifications for displaying notifications" TRUE)
option(BUNDLE_ICONS "Bundle breeze icons" FALSE)

# Find includes in corresponding build directories
set(CMAKE_INCLUDE_CURRENT_DIR ON)

# Instruct CMake to run moc, uic and rcc automatically when needed.
set(CMAKE_AUTOMOC ON)
set(CMAKE_AUTOUIC ON)
set(CMAKE_AUTORCC ON)
set(AUTOMOC_MOC_OPTIONS -Muri=${APPLICATION_ID})

#
# Dependecies
#

find_package(ECM 5.40.0 REQUIRED NO_MODULE)

# CMake module path
set(CMAKE_MODULE_PATH ${CMAKE_MODULE_PATH} ${ECM_MODULE_PATH} ${ECM_KDE_MODULE_DIR})

# CMake modules include
include(KDEInstallDirs)
include(KDECompilerSettings NO_POLICY_SCOPE)
include(KDECMakeSettings)
include(ECMInstallIcons)
include(FeatureSummary)
kde_enable_exceptions()

# Find packages
find_package(Qt5 ${QT_MIN_VERSION} REQUIRED NO_MODULE COMPONENTS Core Qml Quick Svg Sql QuickControls2 Xml Multimedia Positioning Location)
find_package(KF5Kirigami2 5.58.0 REQUIRED)
find_package(ZXing REQUIRED COMPONENTS Core)
find_package(QXmpp 1.2.0 REQUIRED)

# Optional QtQuickCompiler
if(QUICK_COMPILER)
	find_package(Qt5QuickCompiler)
	set_package_properties(Qt5QuickCompiler PROPERTIES
		DESCRIPTION "Compile QML at build time"
		TYPE OPTIONAL
	)
endif()

if(USE_KNOTIFICATIONS)
	find_package(KF5Notifications REQUIRED)
	set(__KF5Notifications_LIBRARIES KF5::Notifications)
	add_definitions(-DHAVE_KNOTIFICATIONS)
endif()

# Optional QWidget style integration (not on mobile)
if(NOT UBUNTU_TOUCH AND NOT ANDROID AND NOT IOS)
	find_package(Qt5Widgets)
	set_package_properties(Qt5Widgets PROPERTIES
		DESCRIPTION "Integration with QWidget based desktop styles"
		TYPE OPTIONAL
	)
endif()

# Platform-specific
if(Qt5Widgets_FOUND)
	add_definitions(-DHAVE_QWIDGETS -DQAPPLICATION_CLASS=QApplication)
	set(__Qt5Widgets_LIBRARIES Qt5::Widgets)
else()
	add_definitions(-DQAPPLICATION_CLASS=QGuiApplication)
endif()

if(ANDROID)
	find_package(Qt5 REQUIRED COMPONENTS AndroidExtras)
endif()

if(ANDROID OR WIN32)
	find_package(PkgConfig REQUIRED)
	pkg_search_module(OPENSSL REQUIRED openssl IMPORTED_TARGET)
	message(STATUS "Using OpenSSL ${OPENSSL_VERSION}")
endif()


#
# Load submodules
#

# Main kaidan sources
include("${CMAKE_SOURCE_DIR}/src/CMakeLists.txt")

# I18n support
if(I18N)
	include("${CMAKE_SOURCE_DIR}/i18n/CMakeLists.txt")
endif()


#
# Sources / Resources
#

# Include bundled icons on Ubuntu Touch, Android, Windows, macOS and iOS
if(BUNDLE_ICONS OR UBUNTU_TOUCH OR ANDROID OR WIN32 OR APPLE)
	set(KAIDAN_ICONS_QRC kirigami-icons.qrc)
endif()

# Bundled knotifications configuration files on platforms that require it
if(ANDROID)
	set(KAIDAN_NOTIFICATIONS_QRC "misc/notifications.qrc")
endif()

# Bundle images on Android, Windows, macOS and iOS
if(ANDROID OR WIN32 OR APPLE)
	set(KAIDAN_IMAGES_QRC "data/images/images.qrc")
endif()

# Set app icon
if(APPLE)
	set(KAIDAN_ICNS "${CMAKE_SOURCE_DIR}/misc/macos/kaidan.icns")
	set_source_files_properties(${KAIDAN_ICNS} PROPERTIES MACOSX_PACKAGE_LOCATION "Resources")
elseif(WIN32)
	include(ECMAddAppIcon)
	file(GLOB WIN_ICONS_SRCS "${CMAKE_SOURCE_DIR}/misc/windows/*kaidan.png")
	message(STATUS ${WIN_ICONS_SRCS})
	ecm_add_app_icon(KAIDAN_ICNS ICONS ${WIN_ICONS_SRCS})
	message(STATUS ${KAIDAN_ICNS})
endif()

if(QUICK_COMPILER)
	qtquick_compiler_add_resources(KAIDAN_QML_QRC src/qml/qml.qrc)
else()
	qt5_add_resources(KAIDAN_QML_QRC src/qml/qml.qrc)
endif()

# misc resources (e.g. qtquickcontrols2.conf)
qt5_add_resources(KAIDAN_MISC_QRC misc/misc.qrc)

add_executable(${PROJECT_NAME}
	MACOSX_BUNDLE
	WIN32
	${KAIDAN_ICNS}
	${KAIDAN_SOURCES}
	${KAIDAN_QML_QRC}
	${KAIDAN_MISC_QRC}
	${KAIDAN_ICONS_QRC}          # only set if enabled
	${KAIDAN_IMAGES_QRC}         #
	${I18N_QRC_CPP}              #
	${KAIDAN_NOTIFICATIONS_QRC}  #
	"data/data.qrc"
)

target_link_libraries(${PROJECT_NAME}
	Qt5::Core
	Qt5::Sql
	Qt5::Qml
	Qt5::Quick
	Qt5::Svg
	Qt5::Network
	Qt5::Xml
	Qt5::Multimedia
	Qt5::Positioning
	Qt5::Location
	ZXing::Core
	QXmpp::QXmpp
	${__Qt5Widgets_LIBRARIES}
	${__KF5Notifications_LIBRARIES}
)

if(ANDROID OR WIN32 OR IOS)
	target_link_libraries(${PROJECT_NAME} Qt5::QuickControls2 KF5::Kirigami2)
endif()

if(ANDROID OR WIN32)
	target_link_libraries(${PROJECT_NAME} PkgConfig::OPENSSL)
endif()

if(ANDROID)
	target_link_libraries(${PROJECT_NAME} Qt5::AndroidExtras)
endif()

if(STATIC_BUILD)
	add_definitions(-DQXMPP_BUILD)

	find_package(Perl REQUIRED)

	set(STATIC_DEPENDENCIES_CMAKE_FILE "${CMAKE_BINARY_DIR}/QtStaticDependencies.cmake")
	if(EXISTS ${STATIC_DEPENDENCIES_CMAKE_FILE})
		file(REMOVE ${STATIC_DEPENDENCIES_CMAKE_FILE})
	endif()

	get_target_property(QT_LIBDIR Qt5::Core LOCATION)
	get_filename_component(QT_LIBDIR ${QT_LIBDIR} DIRECTORY)

	macro(CONVERT_PRL_LIBS_TO_CMAKE _qt_component)
		if(TARGET Qt5::${_qt_component})
			get_target_property(_lib_location Qt5::${_qt_component} LOCATION)
			execute_process(COMMAND ${PERL_EXECUTABLE} ${CMAKE_CURRENT_SOURCE_DIR}/utils/convert-prl-libs-to-cmake.pl
				--lib ${_lib_location}
				--libdir ${QT_LIBDIR}
				--out ${STATIC_DEPENDENCIES_CMAKE_FILE}
				--component ${_qt_component}
				--compiler ${CMAKE_CXX_COMPILER_ID}
			)
		endif()
	endmacro()

	link_directories(${_qt5_install_prefix}/../)

	foreach(qt_module Gui Quick QuickControls2 Network Qml Svg Sql QSQLiteDriverPlugin
             QJpegPlugin QGifPlugin QSvgPlugin QSvgIconPlugin QICOPlugin QGenericEnginePlugin
	         QLocalClientConnectionFactory QTcpServerConnectionFactory)
		CONVERT_PRL_LIBS_TO_CMAKE(${qt_module})
	endforeach()

	if(WIN32)
		CONVERT_PRL_LIBS_TO_CMAKE(QWindowsIntegrationPlugin)
	elseif(IOS)
		foreach(qt_module QIOSIntegrationPlugin QMacHeifPlugin QMacJp2Plugin
			QICNSPlugin QTgaPlugin QTiffPlugin QWbmpPlugin QWebpPlugin)
			CONVERT_PRL_LIBS_TO_CMAKE(${qt_module})
		endforeach()
	endif()

	if(NOT EXISTS ${STATIC_DEPENDENCIES_CMAKE_FILE})
		message(FATAL_ERROR "Unable to find ${STATIC_DEPENDENCIES_CMAKE_FILE}")
	endif()
	include(${STATIC_DEPENDENCIES_CMAKE_FILE})

	set(QT_QML_PATH ${_qt5Quick_install_prefix})

	find_library(KIRIGAMI_PLUGIN kirigamiplugin PATHS ${Kirigami2_INSTALL_PREFIX}/${KDE_INSTALL_QMLDIR}/org/kde/kirigami.2)
	find_library(QUICK_PLUGIN qtquick2plugin PATHS ${QT_QML_PATH}/qml/QtQuick.2)
	find_library(LABS_PLATFORM_PLUGIN qtlabsplatformplugin PATHS ${QT_QML_PATH}/qml/Qt/labs/platform)
	find_library(GRAPHEFFECTS_PLUGIN qtgraphicaleffectsplugin PATHS ${QT_QML_PATH}/qml/QtGraphicalEffects)
	find_library(GRAPHEFFECTS_PRIVATE_PLUGIN qtgraphicaleffectsprivate PATHS ${QT_QML_PATH}/qml/QtGraphicalEffects/private)
	find_library(QQC2_PLUGIN qtquickcontrols2plugin PATHS ${QT_QML_PATH}/qml/QtQuick/Controls.2)
	find_library(QQC2_MATERIAL_PLUGIN qtquickcontrols2materialstyleplugin PATHS ${QT_QML_PATH}/qml/QtQuick/Controls.2/Material)
	find_library(QQC2_UNIVERSAL_PLUGIN qtquickcontrols2universalstyleplugin PATHS ${QT_QML_PATH}/qml/QtQuick/Controls.2/Universal)
	find_library(QLAYOUTS_PLUGIN qquicklayoutsplugin PATHS ${QT_QML_PATH}/qml/QtQuick/Layouts)
	find_library(QWINDOW_PLUGIN windowplugin PATHS ${QT_QML_PATH}/qml/QtQuick/Window.2)
	find_library(QSHAPES_PLUGIN qmlshapesplugin PATHS ${QT_QML_PATH}/qml/QtQuick/Shapes)
	find_library(QUICKSHAPES Qt5QuickShapes PATHS ${QT_LIBDIR})
	find_library(QTEMPLATES_PLUGIN qtquicktemplates2plugin PATHS ${QT_QML_PATH}/qml/QtQuick/Templates.2)
	find_library(QMODELS_PLUGIN modelsplugin PATHS ${QT_QML_PATH}/qml/QtQml/Models.2)
	target_link_libraries(${PROJECT_NAME}
		${plugin_libs}
		Qt5::QSQLiteDriverPlugin
		Qt5::QJpegPlugin
		Qt5::QGifPlugin
		Qt5::QSvgPlugin
		Qt5::QSvgIconPlugin
		Qt5::QICOPlugin
		Qt5::QGenericEnginePlugin
		Qt5::QLocalClientConnectionFactory
		Qt5::QTcpServerConnectionFactory
		${KIRIGAMI_PLUGIN}
		${QUICK_PLUGIN}
		${LABS_PLATFORM_PLUGIN}
		${GRAPHEFFECTS_PLUGIN}
		${GRAPHEFFECTS_PRIVATE_PLUGIN}
		${QQC2_PLUGIN}
		${QQC2_MATERIAL_PLUGIN}
		${QQC2_UNIVERSAL_PLUGIN}
		${QLAYOUTS_PLUGIN}
		${QWINDOW_PLUGIN}
		${QSHAPES_PLUGIN}
		${QUICKSHAPES}
		${QTEMPLATES_PLUGIN}
		${QMODELS_PLUGIN}
		${__Qt5Widgets_LIBRARIES}
	)

	if(WIN32)
		target_link_libraries(${PROJECT_NAME}
			Qt5::QWindowsIntegrationPlugin
		)
	elseif(IOS)
		target_link_libraries(${PROJECT_NAME}
			Qt5::QIOSIntegrationPlugin
			Qt5::QMacHeifPlugin
			Qt5::QMacJp2Plugin
			Qt5::QICNSPlugin
			Qt5::QTgaPlugin
			Qt5::QTiffPlugin
			Qt5::QWbmpPlugin
			Qt5::QWebpPlugin
		)
	endif()
endif()

# Set a custom plist file for the app bundle
if(APPLE)
	if(IOS)
		set_target_properties(${PROJECT_NAME} PROPERTIES MACOSX_BUNDLE_INFO_PLIST ${CMAKE_SOURCE_DIR}/misc/ios/Info.plist)
	else()
		set_target_properties(${PROJECT_NAME} PROPERTIES MACOSX_BUNDLE_INFO_PLIST ${CMAKE_SOURCE_DIR}/misc/macos/Info.plist)
	endif()
endif()

# iOS-specific linker flags
if(IOS)
	set(CMAKE_EXE_LINKER_FLAGS ${CMAKE_EXE_LINKER_FLAGS} "-Wl,-e,_qt_main_wrapper -u _qt_registerPlatformPlugin")
endif()

#
# Global C++ variables
#

if(UBUNTU_TOUCH)
	set(KAIDAN_COMPILE_DEFINITIONS UBUNTU_TOUCH=True)
elseif(APPIMAGE)
	set(KAIDAN_COMPILE_DEFINITIONS
		APPIMAGE=True
		TARGET_GSTREAMER_PLUGINS="${TARGET_GSTREAMER_PLUGINS}"
	)
endif()

if(STATIC_BUILD)
	set(KAIDAN_COMPILE_DEFINITIONS
		STATIC_BUILD=True
		${KAIDAN_COMPILE_DEFINITIONS}
	)
endif()

target_compile_definitions(${PROJECT_NAME} PRIVATE
	DEBUG_SOURCE_PATH="${CMAKE_SOURCE_DIR}"
	VERSION_STRING="${VERSION_STRING}"
	APPLICATION_ID="${APPLICATION_ID}"
	APPLICATION_NAME="${APPLICATION_NAME}"
	APPLICATION_DISPLAY_NAME="${APPLICATION_DISPLAY_NAME}"
	APPLICATION_DESCRIPTION="${APPLICATION_DESCRIPTION}"

	${KAIDAN_COMPILE_DEFINITIONS}
)

#
# Install Kaidan
#

if(ANDROID)
	configure_file(${CMAKE_SOURCE_DIR}/misc/android/AndroidManifest.xml.in
	               ${CMAKE_SOURCE_DIR}/misc/android/AndroidManifest.xml)
elseif(IOS)
	configure_file(${CMAKE_SOURCE_DIR}/misc/ios/Info.plist.in
	               ${CMAKE_SOURCE_DIR}/misc/ios/Info.plist)
endif()

if(UBUNTU_TOUCH AND CLICK_ARCH)
	set(CLICK_VERSION ${VERSION_STRING})
	if(DEVELOPMENT_BUILD)
		set(CLICK_VERSION "${CLICK_VERSION}.${CLICK_DATE}")
	endif()

	# will replace ${CLICK_ARCH} with its value
	configure_file(${CMAKE_SOURCE_DIR}/misc/ubuntu-touch/manifest.json.in
	               ${CMAKE_SOURCE_DIR}/misc/ubuntu-touch/manifest.json)

	# install kaidan binary
	install(PROGRAMS ${CMAKE_CURRENT_BINARY_DIR}/bin/${PROJECT_NAME}
	        DESTINATION ${CMAKE_INSTALL_PREFIX}
	)
	# install kaidan media
	install(DIRECTORY "data/"
	        DESTINATION "${CMAKE_INSTALL_FULL_DATADIR}/${APPLICATION_ID}"
		PATTERN "*.qrc" EXCLUDE
	)
	# install icon
	install(FILES "data/images/kaidan.svg" "misc/ubuntu-touch/apparmor.json"
	              "misc/ubuntu-touch/kaidan.desktop" "misc/ubuntu-touch/manifest.json"
	        DESTINATION "${CMAKE_INSTALL_PREFIX}"
	)
elseif(UNIX AND NOT APPLE)
	# install kaidan binary
	install(PROGRAMS ${CMAKE_CURRENT_BINARY_DIR}/bin/${PROJECT_NAME}
	        DESTINATION ${CMAKE_INSTALL_FULL_BINDIR}
	)

	# install kaidan media
	install(DIRECTORY "data/"
	        DESTINATION "${CMAKE_INSTALL_FULL_DATADIR}/${PROJECT_NAME}"
		PATTERN "*.qrc" EXCLUDE
	)

	# install icon (scalable + 128x)
	install(FILES "data/images/kaidan.svg"
	        DESTINATION "${CMAKE_INSTALL_FULL_DATADIR}/icons/hicolor/scalable/apps"
	)
	install(FILES "misc/kaidan-128x128.png"
	        DESTINATION "${CMAKE_INSTALL_FULL_DATADIR}/icons/hicolor/128x128/apps"
	        RENAME "kaidan.png"
	)
	# install desktop file
	install(FILES "misc/kaidan.desktop"
	        DESTINATION "${KDE_INSTALL_APPDIR}"
	)
	# install metainfo
	install(FILES "misc/metadata.xml"
		DESTINATION "${KDE_INSTALL_METAINFODIR}"
		RENAME "${APPLICATION_ID}.appdata.xml"
	)
endif()

# KNotifications
if(USE_KNOTIFICATIONS)
	install(FILES misc/kaidan.notifyrc DESTINATION ${KNOTIFYRC_INSTALL_DIR})
endif()

feature_summary(WHAT ALL FATAL_ON_MISSING_REQUIRED_PACKAGES)<|MERGE_RESOLUTION|>--- conflicted
+++ resolved
@@ -16,13 +16,12 @@
 if(UBUNTU_TOUCH)
 	set(APPLICATION_NAME "${APPLICATION_ID}")
 endif()
-<<<<<<< HEAD
 
 # Version
 set(VERSION_MAJOR 0)
 set(VERSION_MINOR 5)
 set(VERSION_PATCH 0)
-set(VERSION_CODE 6)
+set(VERSION_CODE 7)
 set(VERSION_EXTRA "" CACHE STRING "Stuff to append to version string")
 
 set(DEVELOPMENT_BUILD TRUE)
@@ -34,11 +33,6 @@
 if(VERSION_EXTRA)
 	set(VERSION_STRING ${VERSION_STRING}${VERSION_EXTRA})
 endif()
-=======
-set(VERSION_STRING "0.4.2")
-set(DEVELOPMENT_BUILD FALSE)
-set(ANDROID_VERSION_CODE 6)
->>>>>>> fc9132c8
 
 # CMake options
 option(I18N "Enable i18n support" FALSE)

--- conflicted
+++ resolved
@@ -28,14 +28,9 @@
 
 # Version
 set(VERSION_MAJOR 0)
-<<<<<<< HEAD
 set(VERSION_MINOR 11)
 set(VERSION_PATCH 0)
-=======
-set(VERSION_MINOR 10)
-set(VERSION_PATCH 1)
->>>>>>> a8827b9b
-set(VERSION_CODE 18)
+set(VERSION_CODE 19)
 set(VERSION_EXTRA "" CACHE STRING "Stuff to append to version string")
 
 set(DEVELOPMENT_BUILD TRUE)
